--- conflicted
+++ resolved
@@ -2,23 +2,6 @@
 
 add_executable(goalc-test
         test_main.cpp
-<<<<<<< HEAD
-        #test_test.cpp
-        #test_reader.cpp
-        #test_goos.cpp
-        #test_listener_deci2.cpp
-        #test_kernel.cpp
-        #all_jak1_symbols.cpp
-        #test_type_system.cpp
-        #test_CodeTester.cpp
-        #test_emitter_slow.cpp
-        #test_emitter_loads_and_store.cpp
-        #test_emitter_xmm32.cpp
-        #test_emitter_integer_math.cpp
-        #test_common_util.cpp
-				${GOALC_TEST_FRAMEWORK_SOURCES}
-				${GOALC_TEST_CASES})
-=======
         test_test.cpp
         test_reader.cpp
         test_goos.cpp
@@ -34,9 +17,8 @@
         test_common_util.cpp
         test_compiler_and_runtime.cpp
         test_deftype.cpp
-        test_pretty_print.cpp
-        )
->>>>>>> adc09d7c
+		${GOALC_TEST_FRAMEWORK_SOURCES}
+		${GOALC_TEST_CASES})
 
 enable_testing()
 
