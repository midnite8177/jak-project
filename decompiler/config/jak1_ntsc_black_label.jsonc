

{
    "game_version":1,
    // the order here matters. KERNEL and GAME should go first
    "dgo_names":["CGO/KERNEL.CGO", "CGO/GAME.CGO"],
    /*, "CGO/ENGINE.CGO"
    , "CGO/ART.CGO", "DGO/BEA.DGO", "DGO/CIT.DGO", "CGO/COMMON.CGO", "DGO/DAR.DGO", "DGO/DEM.DGO",
                 "DGO/FIN.DGO", "DGO/INT.DGO", "DGO/JUB.DGO", "DGO/JUN.DGO", "CGO/JUNGLE.CGO", "CGO/L1.CGO", "DGO/FIC.DGO",
                 "DGO/LAV.DGO", "DGO/MAI.DGO", "CGO/MAINCAVE.CGO", "DGO/MIS.DGO", "DGO/OGR.DGO", "CGO/RACERP.CGO", "DGO/ROB.DGO", "DGO/ROL.DGO",
                 "DGO/SNO.DGO", "DGO/SUB.DGO", "DGO/SUN.DGO", "CGO/SUNKEN.CGO", "DGO/SWA.DGO", "DGO/TIT.DGO", "DGO/TRA.DGO", "DGO/VI1.DGO",
                 "DGO/VI2.DGO", "DGO/VI3.DGO", "CGO/VILLAGEP.CGO", "CGO/WATER-AN.CGO"
                 ],*/

    "write_disassembly":true,
    "write_hex_near_instructions":false,
    // if false, skips disassembling object files without functions, as these are usually large and not interesting yet.
    "disassemble_objects_without_functions":false,

    // to write out data of each object file
    "write_hexdump":false,
    // to write out hexdump on the v3 only, to avoid the huge level data files
    "write_hexdump_on_v3_only":true,

    // to write out "scripts", which are currently just all the linked lists found
    "write_scripts":true,

    // Experimental Stuff
    "find_basic_blocks":true,

    "asm_functions_by_name":[
        // gcommon
        "min", "max", "(method 2 vec4s)", "quad-copy!", "(method 3 vec4s)", "breakpoint-range-set!",

        // pskernel
        "resend-exception", "kernel-set-interrupt-vector", "kernel-set-exception-vector", "return-from-exception",
        "kernel-read", "kernel-read-function", "kernel-write", "kernel-write-function", "kernel-copy-to-kernel-ram",

        // this one needs more investigation. nothing looks weird about it but it fails...
        "camera-change-to",

<<<<<<< HEAD
=======
        // two back to back arithmetic shifts...
        "texture-relocate", 

>>>>>>> a64dd6c9
        // this one fails due to false compaction where an else case has only a not expression in it.
        "master-is-hopeful-better?",

        // fails for unknown reason
        "target-falling-anim-trans", "change-brother",

<<<<<<< HEAD
=======
        // merged right typecase... can probably handle this
        "cspace-inspect-tree",

>>>>>>> a64dd6c9
        // these are all valid, but use short circuiting branches in strange ways.  There's probably a few compiler uses that we're not
        "(method 21 actor-link-info)","(method 20 actor-link-info)","(method 28 collide-shape-prim-mesh)", "(method 35 collide-shape)",
        "debug-menu-item-var-render", "(method 14 level)","add-blue-motion","anim-tester-add-newobj","(method 27 orb-cache-top)",

        // real asm
        "cspace<-parented-transformq-joint!", "blerc-a-fragment", "render-boundary-tri", "render-boundary-quad",
        "(method 19 collide-shape-prim-sphere)","vector-segment-distance-point!", "exp", "(method 11 collide-mesh-cache)",
        "(method 13 collide-edge-work)", "ambient-inspect",

        "(method 11 cpu-thread)", "atan0", "sincos!", "sincos-rad!", "disasm-dma-list", "vblank-handler", "vif1-handler",
        "vif1-handler-debug", "entity-actor-count", "decompress-frame-data-pair-to-accumulator",
        "decompress-frame-data-to-accumulator", "normalize-frame-quaternions", "clear-frame-accumulator", 
        "generic-copy-vtx-dclr-dtex", "generic-no-light-dproc-only", "generic-no-light-proc", "mercneric-bittable-asm",
        "generic-tie-decompress", "matrix-axis-sin-cos!", "matrix-axis-sin-cos-vu!", "generic-prepare-dma-single",
        "(method 13 collide-shape-prim-sphere)", "(method 14 collide-shape-prim-sphere)", "(method 12 collide-shape-prim-sphere)",
        "adgif-shader<-texture-with-update!", "generic-interp-dproc", "sprite-draw-distorters", "draw-bones", "(method 9 collide-mesh-cache)",
        "(method 18 collide-shape-prim-sphere)","birth-pickup-at-point",

        "collide-do-primitives", "draw-bones-check-longest-edge-asm",
         "sp-launch-particles-var", "(method 15 collide-shape-prim-mesh)", "(method 15 collide-shape-prim-sphere)",
         "(method 45 collide-shape)", "cam-layout-save-cam-trans", "kernel-copy-function", "dma-sync-hang", "generic-no-light-dproc", 
         "dma-sync-fast", "bsp-camera-asm",
         "generic-none-dma-wait", "unpack-comp-rle", "level-remap-texture", "(method 10 collide-edge-hold-list)"
    ]
}<|MERGE_RESOLUTION|>--- conflicted
+++ resolved
@@ -39,24 +39,13 @@
         // this one needs more investigation. nothing looks weird about it but it fails...
         "camera-change-to",
 
-<<<<<<< HEAD
-=======
-        // two back to back arithmetic shifts...
-        "texture-relocate", 
-
->>>>>>> a64dd6c9
         // this one fails due to false compaction where an else case has only a not expression in it.
         "master-is-hopeful-better?",
 
         // fails for unknown reason
         "target-falling-anim-trans", "change-brother",
 
-<<<<<<< HEAD
-=======
-        // merged right typecase... can probably handle this
-        "cspace-inspect-tree",
 
->>>>>>> a64dd6c9
         // these are all valid, but use short circuiting branches in strange ways.  There's probably a few compiler uses that we're not
         "(method 21 actor-link-info)","(method 20 actor-link-info)","(method 28 collide-shape-prim-mesh)", "(method 35 collide-shape)",
         "debug-menu-item-var-render", "(method 14 level)","add-blue-motion","anim-tester-add-newobj","(method 27 orb-cache-top)",
