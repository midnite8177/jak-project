



/*!
 * @file Deci2Server.cpp
 * Basic implementation of a DECI2 server.
 * Works with deci2.cpp (sceDeci2) to implement the networking on target
<<<<<<< HEAD
 */
#ifdef __unix__
=======
 

>>>>>>> 8a81ff78
#include <cstdio>
#include <sys/socket.h>
#include <netinet/tcp.h>
#include <unistd.h>
#include <cassert>
#include <utility>

#include "common/listener_common.h"
#include "common/versions.h"
#include "Deci2Server.h"

Deci2Server::Deci2Server(std::function<bool()> shutdown_callback) {
  buffer = new char[BUFFER_SIZE];
  want_exit = std::move(shutdown_callback);
}

Deci2Server::~Deci2Server() {
  // if accept thread is running, kill it
  if (accept_thread_running) {
    kill_accept_thread = true;
    accept_thread.join();
    accept_thread_running = false;
  }

  delete[] buffer;

  if (server_fd >= 0) {
    close(server_fd);
  }

  if (new_sock >= 0) {
    close(new_sock);
  }
}

/*!
 * Start waiting for the Listener to connect
 
bool Deci2Server::init() {
  server_fd = socket(AF_INET, SOCK_STREAM, 0);
  if (server_fd < 0) {
    server_fd = -1;
    return false;
  }

  int opt = 1;
  if (setsockopt(server_fd, SOL_SOCKET, SO_REUSEADDR | SO_REUSEPORT, &opt, sizeof(opt))) {
    printf("[Deci2Server] Failed to setsockopt 1\n");
    close(server_fd);
    server_fd = -1;
    return false;
  }

  int one = 1;
  if (setsockopt(server_fd, SOL_TCP, TCP_NODELAY, &one, sizeof(one))) {
    printf("[Deci2Server] Failed to setsockopt 2\n");
    close(server_fd);
    server_fd = -1;
    return false;
  }

  timeval timeout = {};
  timeout.tv_sec = 0;
  timeout.tv_usec = 100000;

  if (setsockopt(server_fd, SOL_SOCKET, SO_RCVTIMEO, (char*)&timeout, sizeof(timeout)) < 0) {
    printf("[Deci2Server] Failed to setsockopt 3\n");
    close(server_fd);
    server_fd = -1;
    return false;
  }

  addr.sin_family = AF_INET;
  addr.sin_addr.s_addr = INADDR_ANY;
  addr.sin_port = htons(DECI2_PORT);

  if (bind(server_fd, (sockaddr*)&addr, sizeof(addr)) < 0) {
    printf("[Deci2Server] Failed to bind\n");
    close(server_fd);
    server_fd = -1;
    return false;
  }

  if (listen(server_fd, 0) < 0) {
    printf("[Deci2Server] Failed to listen\n");
    close(server_fd);
    server_fd = -1;
    return false;
  }

  server_initialized = true;
  accept_thread_running = true;
  kill_accept_thread = false;
  accept_thread = std::thread(&Deci2Server::accept_thread_func, this);
  return true;
}

/*!
 * Return true if the listener is connected.
 
bool Deci2Server::check_for_listener() {
  if (server_connected) {
    if (accept_thread_running) {
      accept_thread.join();
      accept_thread_running = false;
    }
    return true;
  } else {
    return false;
  }
}

/*!
 * Send data from buffer. User must provide appropriate headers.
 
void Deci2Server::send_data(void* buf, u16 len) {
  lock();
  if (!server_connected) {
    printf("[DECI2] send while not connected, not sending!\n");
  } else {
    uint16_t prog = 0;
    while (prog < len) {
      auto wrote = write(new_sock, (char*)(buf) + prog, len - prog);
      prog += wrote;
      if (!server_connected || want_exit()) {
        unlock();
        return;
      }
    }
  }
  unlock();
}

/*!
 * Lock the DECI mutex. Should be done before modifying protocols.
 
void Deci2Server::lock() {
  deci_mutex.lock();
}

/*!
 * Unlock the DECI mutex. Should be done after modifying protocols.

void Deci2Server::unlock() {
  deci_mutex.unlock();
}

/*!
 * Wait for protocols to become ready.
 * This avoids the case where we receive messages before protocol handlers are set up.
 
void Deci2Server::wait_for_protos_ready() {
  if (protocols_ready)
    return;
  std::unique_lock<std::mutex> lk(deci_mutex);
  cv.wait(lk, [&] { return protocols_ready; });
}

/*!
 * Inform server that protocol handlers are ready.
 * Will unblock wait_for_protos_ready and incoming messages will be dispatched to these
 * protocols.  You can change the protocol handlers, but you should lock the mutex before
 * doing so.
 
void Deci2Server::send_proto_ready(Deci2Driver* drivers, int* driver_count) {
  lock();
  d2_drivers = drivers;
  d2_driver_count = driver_count;
  protocols_ready = true;
  unlock();
  cv.notify_all();
}

void Deci2Server::run() {
  int desired_size = (int)sizeof(Deci2Header);
  int got = 0;

  while (got < desired_size) {
    assert(got + desired_size < BUFFER_SIZE);
    auto x = read(new_sock, buffer + got, desired_size - got);
    if (want_exit()) {
      return;
    }
    got += x > 0 ? x : 0;
  }

  auto* hdr = (Deci2Header*)(buffer);
  printf("[DECI2] Got message:\n");
  printf(" %d %d 0x%x %c -> %c\n", hdr->len, hdr->rsvd, hdr->proto, hdr->src, hdr->dst);

  hdr->rsvd = got;

  // see what protocol we got:
  lock();

  int handler = -1;
  for (int i = 0; i < *d2_driver_count; i++) {
    auto& prot = d2_drivers[i];
    if (prot.active && prot.protocol) {
      if (handler != -1) {
        printf("[DECI2] Warning: more than on protocol handler for this message!\n");
      }
      handler = i;
    }
  }

  if (handler == -1) {
    printf("[DECI2] Warning: no handler for this message, ignoring...\n");
    unlock();
    return;
    //    throw std::exception("no handler!");
  }

  auto& driver = d2_drivers[handler];

  int sent_to_program = 0;
  while (!want_exit() && (hdr->rsvd < hdr->len || sent_to_program < hdr->rsvd)) {
    // send what we have to the program
    if (sent_to_program < hdr->rsvd) {
      //      driver.next_recv_size = 0;
      //      driver.next_recv = nullptr;
      driver.recv_buffer = buffer + sent_to_program;
      driver.available_to_receive = hdr->rsvd - sent_to_program;
      (driver.handler)(DECI2_READ, driver.available_to_receive, driver.opt);
      //      memcpy(driver.next_recv, buffer + sent_to_program, driver.next_recv_size);
      sent_to_program += driver.recv_size;
    }

    // receive from network
    if (hdr->rsvd < hdr->len) {
      auto x = read(new_sock, buffer + hdr->rsvd, hdr->len - hdr->rsvd);
      if (want_exit()) {
        return;
      }
      got += x > 0 ? x : 0;
      hdr->rsvd += got;
    }
  }

  (driver.handler)(DECI2_READDONE, 0, driver.opt);
  unlock();
}

/*!
 * Background thread for waiting for the listener.
 
void Deci2Server::accept_thread_func() {
  socklen_t l = sizeof(addr);
  while (!kill_accept_thread) {
    new_sock = accept(server_fd, (sockaddr*)&addr, &l);
    if (new_sock >= 0) {
      u32 versions[2] = {versions::GOAL_VERSION_MAJOR, versions::GOAL_VERSION_MINOR};
      send(new_sock, &versions, 8, 0);  // todo, check result?
      server_connected = true;
      return;
    }
  }
}
<<<<<<< HEAD

#endif
=======
*/
>>>>>>> 8a81ff78
<|MERGE_RESOLUTION|>--- conflicted
+++ resolved
@@ -6,13 +6,8 @@
  * @file Deci2Server.cpp
  * Basic implementation of a DECI2 server.
  * Works with deci2.cpp (sceDeci2) to implement the networking on target
-<<<<<<< HEAD
  */
 #ifdef __unix__
-=======
- 
-
->>>>>>> 8a81ff78
 #include <cstdio>
 #include <sys/socket.h>
 #include <netinet/tcp.h>
@@ -271,9 +266,5 @@
     }
   }
 }
-<<<<<<< HEAD
-
-#endif
-=======
-*/
->>>>>>> 8a81ff78
+
+#endif